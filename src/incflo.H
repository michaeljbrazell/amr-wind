--- conflicted
+++ resolved
@@ -20,19 +20,11 @@
 
     friend DiffusionTensorOp;
     friend DiffusionScalarOp;
-<<<<<<< HEAD
 
     enum struct FluidModel {
         Newtonian, powerlaw, Bingham, HerschelBulkley, deSouzaMendesDutra, SmagorinskyLillySGS
     };
 
-=======
-
-    enum struct FluidModel {
-        Newtonian, powerlaw, Bingham, HerschelBulkley, deSouzaMendesDutra
-    };
-
->>>>>>> 4bb6be8b
     incflo ();
     virtual ~incflo ();
 
@@ -71,7 +63,6 @@
     virtual void ClearLevel (int lev) override;
 
 public: // for cuda
-<<<<<<< HEAD
 
     void ComputeDt (int initialisation, bool explicit_diffusion);
     void compute_forces (amrex::Vector<amrex::MultiFab*> const& vel_forces,
@@ -95,29 +86,6 @@
     //
     ///////////////////////////////////////////////////////////////////////////
 
-=======
-
-    void ComputeDt (int initialisation, bool explicit_diffusion);
-    void compute_forces (amrex::Vector<amrex::MultiFab*> const& vel_forces,
-                         amrex::Vector<amrex::MultiFab*> const& tra_forces,
-                         amrex::Vector<amrex::MultiFab const*> const& density,
-                         amrex::Vector<amrex::MultiFab const*> const& tracer);
-
-    ///////////////////////////////////////////////////////////////////////////
-    //
-    // boundary_conditions
-    //
-    ///////////////////////////////////////////////////////////////////////////
-
-    void set_inflow_velocity (int lev, amrex::Real time, amrex::MultiFab& vel, int nghost);
-
-    ///////////////////////////////////////////////////////////////////////////
-    //
-    // convection
-    //
-    ///////////////////////////////////////////////////////////////////////////
-
->>>>>>> 4bb6be8b
     void ApplyPredictor(bool incremental_projection = false);
     void ApplyCorrector();
     void compute_convective_term (amrex::Vector<amrex::MultiFab*> const& conv_u,
@@ -300,7 +268,6 @@
     void ComputeDrag ();
     amrex::Real ComputeKineticEnergy () const;
 
-<<<<<<< HEAD
     
     
     //fixme move these and clean up
@@ -311,8 +278,6 @@
     void wall_model_bc(int lev, amrex::Real utau, amrex::Real umag, const amrex::Array<amrex::MultiFab const*,AMREX_SPACEDIM>& fc_eta, amrex::MultiFab& density, amrex::MultiFab& velocity) const;
 
     
-=======
->>>>>>> 4bb6be8b
     ///////////////////////////////////////////////////////////////////////////
     //
     // diffusion
@@ -324,19 +289,11 @@
 
     amrex::Array<amrex::MultiFab,AMREX_SPACEDIM>
     average_tracer_eta_to_faces (int lev, int comp, amrex::MultiFab const& cc_eta) const;
-<<<<<<< HEAD
 
     void fixup_eta_on_domain_faces (int lev,
                                     amrex::Array<amrex::MultiFab,AMREX_SPACEDIM>& fc,
                                     amrex::MultiFab const& cc) const;
 
-=======
-
-    void fixup_eta_on_domain_faces (int lev,
-                                    amrex::Array<amrex::MultiFab,AMREX_SPACEDIM>& fc,
-                                    amrex::MultiFab const& cc) const;
-
->>>>>>> 4bb6be8b
     ///////////////////////////////////////////////////////////////////////////
     //
     // prob
@@ -387,7 +344,6 @@
 
     // Be verbose?
     int m_verbose = 0;
-<<<<<<< HEAD
 
     // Member variables for initial conditions
     int m_probtype = 0;
@@ -405,25 +361,6 @@
     amrex::Real m_prev_dt      = -1.0;
     amrex::Real m_prev_prev_dt = -1.0;
 
-=======
-
-    // Member variables for initial conditions
-    int m_probtype = 0;
-    amrex::Real m_ic_u = 0.0;
-    amrex::Real m_ic_v = 0.0;
-    amrex::Real m_ic_w = 0.0;
-    amrex::Real m_ic_p = 0.0;
-
-    amrex::Vector<amrex::Real> m_t_old;
-    amrex::Vector<amrex::Real> m_t_new;
-
-    // Times
-    amrex::Real m_cur_time     = 0.0;
-    amrex::Real m_dt           = -1.0;
-    amrex::Real m_prev_dt      = -1.0;
-    amrex::Real m_prev_prev_dt = -1.0;
-
->>>>>>> 4bb6be8b
     // Time step counter
     int m_nstep         = -1;
 
@@ -469,7 +406,6 @@
 
     // Density (if constant)
     amrex::Real m_ro_0 = 1.0;
-<<<<<<< HEAD
 
     bool m_constant_density = true;
     bool m_advect_tracer    = false;
@@ -533,29 +469,6 @@
     amrex::Real utau;
     
     
-=======
-
-    bool m_constant_density = true;
-    bool m_advect_tracer    = false;
-    bool m_test_tracer_conservation = false;
-
-    bool m_use_godunov         = false;
-    bool m_use_forces_in_trans = false;
-
-    enum struct DiffusionType {
-        Invalid, Explicit, Crank_Nicolson, Implicit
-    };
-    DiffusionType m_diff_type = DiffusionType::Implicit;
-
-    // Fluid properties
-    FluidModel m_fluid_model;
-    amrex::Real m_mu = 1.0;
-    amrex::Real m_n_0 = 0.0;
-    amrex::Real m_tau_0 = 0.0;
-    amrex::Real m_papa_reg = 0.0;
-    amrex::Real m_eta_0 = 0.0;
-
->>>>>>> 4bb6be8b
     int m_plot_int = -1;
 
     // Dump plotfiles at as close as possible to the designated period *without* changing dt
@@ -626,11 +539,7 @@
     amrex::Vector<std::unique_ptr<amrex::FabFactory<amrex::FArrayBox> > > m_factory;
 
     enum struct BC {
-<<<<<<< HEAD
         pressure_inflow, pressure_outflow, mass_inflow, no_slip_wall, slip_wall, wall_model,
-=======
-        pressure_inflow, pressure_outflow, mass_inflow, no_slip_wall, slip_wall,
->>>>>>> 4bb6be8b
         periodic, undefined
     };
 
@@ -704,7 +613,6 @@
     int nghost_eb_volume () const {
         return (m_use_godunov) ? 5 : 4;
     }
-<<<<<<< HEAD
 
     int nghost_eb_full () const {
         return (m_use_godunov) ? 3 : 2;
@@ -783,7 +691,13 @@
     void fillpatch_velocity (int lev, amrex::Real time, amrex::MultiFab& vel, int ng);
     void fillpatch_density (int lev, amrex::Real time, amrex::MultiFab& density, int ng);
     void fillpatch_tracer (int lev, amrex::Real time, amrex::MultiFab& tracer, int ng);
+    void fillpatch_gradp (int lev, amrex::Real time, amrex::MultiFab& gradp, int ng);
     void fillpatch_force (amrex::Real time, amrex::Vector<amrex::MultiFab*> const& force, int ng);
+
+    void fillcoarsepatch_velocity (int lev, amrex::Real time, amrex::MultiFab& vel, int ng);
+    void fillcoarsepatch_density (int lev, amrex::Real time, amrex::MultiFab& density, int ng);
+    void fillcoarsepatch_tracer (int lev, amrex::Real time, amrex::MultiFab& tracer, int ng);
+    void fillcoarsepatch_gradp (int lev, amrex::Real time, amrex::MultiFab& gradp, int ng);
 
     void fillphysbc_velocity (int lev, amrex::Real time, amrex::MultiFab& vel, int ng);
     void fillphysbc_density (int lev, amrex::Real time, amrex::MultiFab& density, int ng);
@@ -862,171 +776,6 @@
     //
     ///////////////////////////////////////////////////////////////////////////
 
-=======
-
-    int nghost_eb_full () const {
-        return (m_use_godunov) ? 3 : 2;
-    }
-#endif
-
-    bool need_divtau () const {
-        return !(!m_use_godunov and DiffusionType::Implicit == m_diff_type);
-    }
-
-    DiffusionTensorOp* get_diffusion_tensor_op ();
-    DiffusionScalarOp* get_diffusion_scalar_op ();
-
-    amrex::Vector<amrex::MultiFab*> get_velocity_old () noexcept;
-    amrex::Vector<amrex::MultiFab*> get_velocity_new () noexcept;
-    amrex::Vector<amrex::MultiFab*> get_density_old () noexcept;
-    amrex::Vector<amrex::MultiFab*> get_density_new () noexcept;
-    amrex::Vector<amrex::MultiFab*> get_tracer_old () noexcept;
-    amrex::Vector<amrex::MultiFab*> get_tracer_new () noexcept;
-    amrex::Vector<amrex::MultiFab*> get_vel_forces () noexcept;
-    amrex::Vector<amrex::MultiFab*> get_tra_forces () noexcept;
-    amrex::Vector<amrex::MultiFab*> get_conv_velocity_old () noexcept;
-    amrex::Vector<amrex::MultiFab*> get_conv_velocity_new () noexcept;
-    amrex::Vector<amrex::MultiFab*> get_conv_density_old () noexcept;
-    amrex::Vector<amrex::MultiFab*> get_conv_density_new () noexcept;
-    amrex::Vector<amrex::MultiFab*> get_conv_tracer_old () noexcept;
-    amrex::Vector<amrex::MultiFab*> get_conv_tracer_new () noexcept;
-    amrex::Vector<amrex::MultiFab*> get_divtau_old () noexcept;
-    amrex::Vector<amrex::MultiFab*> get_divtau_new () noexcept;
-    amrex::Vector<amrex::MultiFab*> get_laps_old () noexcept;
-    amrex::Vector<amrex::MultiFab*> get_laps_new () noexcept;
-    //
-    amrex::Vector<amrex::MultiFab const*> get_velocity_old_const () const noexcept;
-    amrex::Vector<amrex::MultiFab const*> get_velocity_new_const () const noexcept;
-    amrex::Vector<amrex::MultiFab const*> get_density_old_const () const noexcept;
-    amrex::Vector<amrex::MultiFab const*> get_density_new_const () const noexcept;
-    amrex::Vector<amrex::MultiFab const*> get_tracer_old_const () const noexcept;
-    amrex::Vector<amrex::MultiFab const*> get_tracer_new_const () const noexcept;
-    amrex::Vector<amrex::MultiFab const*> get_vel_forces_const () const noexcept;
-    amrex::Vector<amrex::MultiFab const*> get_tra_forces_const () const noexcept;
-
-    amrex::Vector<int> const& get_velocity_iconserv () const noexcept { return m_iconserv_velocity; }
-    amrex::Vector<int> const& get_density_iconserv () const noexcept { return m_iconserv_density; }
-    amrex::Vector<int> const& get_tracer_iconserv () const noexcept { return m_iconserv_tracer; }
-    //
-    int const* get_velocity_iconserv_device_ptr () const noexcept {
-        return m_iconserv_velocity_d.data(); }
-    int const* get_density_iconserv_device_ptr () const noexcept {
-        return m_iconserv_density_d.data(); }
-    int const* get_tracer_iconserv_device_ptr () const noexcept {
-        return m_iconserv_tracer_d.data(); }
-
-    amrex::Vector<amrex::BCRec> const& get_velocity_bcrec () const noexcept { return m_bcrec_velocity; }
-    amrex::Vector<amrex::BCRec> const& get_density_bcrec () const noexcept { return m_bcrec_density; }
-    amrex::Vector<amrex::BCRec> const& get_tracer_bcrec () const noexcept { return m_bcrec_tracer; }
-    amrex::Vector<amrex::BCRec> const& get_force_bcrec () const noexcept { return m_bcrec_force; }
-    //
-    amrex::BCRec const* get_velocity_bcrec_device_ptr () const noexcept {
-        return m_bcrec_velocity_d.data(); }
-    amrex::BCRec const* get_density_bcrec_device_ptr () const noexcept {
-        return m_bcrec_density_d.data(); }
-    amrex::BCRec const* get_tracer_bcrec_device_ptr () const noexcept {
-        return m_bcrec_tracer_d.data(); }
-    amrex::BCRec const* get_force_bcrec_device_ptr () const noexcept {
-        return m_bcrec_force_d.data(); }
-
-    amrex::Array<amrex::LinOpBCType,AMREX_SPACEDIM>
-    get_projection_bc (amrex::Orientation::Side side) const noexcept;
-
-    amrex::Vector<amrex::Array<amrex::LinOpBCType,AMREX_SPACEDIM> >
-    get_diffuse_tensor_bc (amrex::Orientation::Side side) const noexcept;
-
-    amrex::Array<amrex::LinOpBCType,AMREX_SPACEDIM>
-    get_diffuse_scalar_bc (amrex::Orientation::Side side) const noexcept;
-
-    void fillpatch_velocity (int lev, amrex::Real time, amrex::MultiFab& vel, int ng);
-    void fillpatch_density (int lev, amrex::Real time, amrex::MultiFab& density, int ng);
-    void fillpatch_tracer (int lev, amrex::Real time, amrex::MultiFab& tracer, int ng);
-    void fillpatch_gradp (int lev, amrex::Real time, amrex::MultiFab& gradp, int ng);
-    void fillpatch_force (amrex::Real time, amrex::Vector<amrex::MultiFab*> const& force, int ng);
-
-    void fillcoarsepatch_velocity (int lev, amrex::Real time, amrex::MultiFab& vel, int ng);
-    void fillcoarsepatch_density (int lev, amrex::Real time, amrex::MultiFab& density, int ng);
-    void fillcoarsepatch_tracer (int lev, amrex::Real time, amrex::MultiFab& tracer, int ng);
-    void fillcoarsepatch_gradp (int lev, amrex::Real time, amrex::MultiFab& gradp, int ng);
-
-    void fillphysbc_velocity (int lev, amrex::Real time, amrex::MultiFab& vel, int ng);
-    void fillphysbc_density (int lev, amrex::Real time, amrex::MultiFab& density, int ng);
-    void fillphysbc_tracer (int lev, amrex::Real time, amrex::MultiFab& tracer, int ng);
-
-    void copy_from_new_to_old_velocity (         amrex::IntVect const& ng = amrex::IntVect{0});
-    void copy_from_new_to_old_velocity (int lev, amrex::IntVect const& ng = amrex::IntVect{0});
-    void copy_from_new_to_old_density  (         amrex::IntVect const& ng = amrex::IntVect{0});
-    void copy_from_new_to_old_density  (int lev, amrex::IntVect const& ng = amrex::IntVect{0});
-    void copy_from_new_to_old_tracer   (         amrex::IntVect const& ng = amrex::IntVect{0});
-    void copy_from_new_to_old_tracer   (int lev, amrex::IntVect const& ng = amrex::IntVect{0});
-    //
-    void copy_from_old_to_new_velocity (         amrex::IntVect const& ng = amrex::IntVect{0});
-    void copy_from_old_to_new_velocity (int lev, amrex::IntVect const& ng = amrex::IntVect{0});
-    void copy_from_old_to_new_density  (         amrex::IntVect const& ng = amrex::IntVect{0});
-    void copy_from_old_to_new_density  (int lev, amrex::IntVect const& ng = amrex::IntVect{0});
-    void copy_from_old_to_new_tracer   (         amrex::IntVect const& ng = amrex::IntVect{0});
-    void copy_from_old_to_new_tracer   (int lev, amrex::IntVect const& ng = amrex::IntVect{0});
-
-    void Advance ();
-    bool writeNow ();
-    void AverageDown ();
-    void AverageDownTo (int crse_lev);
-
-    ///////////////////////////////////////////////////////////////////////////
-    //
-    // boundary_conditions
-    //
-    ///////////////////////////////////////////////////////////////////////////
-
-    void init_bcs ();
-
-    ///////////////////////////////////////////////////////////////////////////
-    //
-    // convection
-    //
-    ///////////////////////////////////////////////////////////////////////////
-
-    void init_advection ();
-
-    void apply_MAC_projection (amrex::Vector<amrex::MultiFab>& u_mac,
-                               amrex::Vector<amrex::MultiFab>& v_mac,
-                               amrex::Vector<amrex::MultiFab>& w_mac,
-                               amrex::Vector<amrex::MultiFab const*> const& density,
-                               amrex::Real time);
-
-    ///////////////////////////////////////////////////////////////////////////
-    //
-    // embedded_boundaries
-    //
-    ///////////////////////////////////////////////////////////////////////////
-
-#ifdef AMREX_USE_EB
-    void MakeEBGeometry ();
-    void make_eb_annulus ();
-    void make_eb_box ();
-    void make_eb_cylinder ();
-    void make_eb_twocylinders ();
-    void make_eb_regular ();
-    void make_eb_sphere ();
-    void make_eb_spherecube ();
-    void make_eb_tuscan ();
-#endif
-
-    ///////////////////////////////////////////////////////////////////////////
-    //
-    // rheology
-    //
-    ///////////////////////////////////////////////////////////////////////////
-
-    void ReadRheologyParameters ();
-
-    ///////////////////////////////////////////////////////////////////////////
-    //
-    // setup
-    //
-    ///////////////////////////////////////////////////////////////////////////
-
->>>>>>> 4bb6be8b
     void set_background_pressure ();
     void ReadParameters ();
     void ReadIOParameters ();
