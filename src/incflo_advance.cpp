#include <incflo.H>
#include "PlaneAveraging.H"
#include <cmath>

using namespace amrex;

void incflo::Advance()
{
    BL_PROFILE("incflo::Advance");

    // Start timing current time step
    Real strt_step = ParallelDescriptor::second();

    // Compute time step size
    int initialisation = 0;
    bool explicit_diffusion = (m_diff_type == DiffusionType::Explicit);
    ComputeDt(initialisation, explicit_diffusion);

    // Set new and old time to correctly use in fillpatching
    for(int lev = 0; lev <= finest_level; lev++)
    {
        m_t_old[lev] = m_cur_time;
        m_t_new[lev] = m_cur_time + m_dt;
    }

    if (m_verbose > 0)
    {
        amrex::Print() << "\nStep " << m_nstep + 1
                       << ": from old_time " << m_cur_time
                       << " to new time " << m_cur_time + m_dt
                       << " with dt = " << m_dt << ".\n" << std::endl;
    }

    copy_from_new_to_old_velocity();
    copy_from_new_to_old_density();
    copy_from_new_to_old_tracer();

    int ng = nghost_state();
    for (int lev = 0; lev <= finest_level; ++lev) {
        fillpatch_velocity(lev, m_t_old[lev], m_leveldata[lev]->velocity_o, ng);
        fillpatch_density(lev, m_t_old[lev], m_leveldata[lev]->density_o, ng);
        if (m_advect_tracer) {
            fillpatch_tracer(lev, m_t_old[lev], m_leveldata[lev]->tracer_o, ng);
        }
    }

   if(m_plane_averaging){
       const int axis=2;
       PlaneAveraging pa(Geom(), get_velocity_new(), get_tracer_new(), axis);

       Real vx = pa.line_velocity_xdir(m_ground_height);
       Real vy = pa.line_velocity_ydir(m_ground_height);

       m_velocity_mean_ground = std::sqrt(vx*vx + vy*vy);
       m_utau_mean_ground = m_kappa*m_velocity_mean_ground/log(m_ground_height/m_surface_roughness_z0);

       m_vx_mean_forcing = pa.line_velocity_xdir(m_abl_forcing_height);
       m_vy_mean_forcing = pa.line_velocity_ydir(m_abl_forcing_height);

       if(m_line_plot_int > 0 and m_nstep % m_line_plot_int == 0)
       {
           pa.plot_line_text("line_plot.txt", m_nstep, m_cur_time);
       }
   }
    
    ApplyPredictor();

    if (!m_use_godunov) {
        for (int lev = 0; lev <= finest_level; ++lev) {
            fillpatch_velocity(lev, m_t_new[lev], m_leveldata[lev]->velocity, ng);
            fillpatch_density(lev, m_t_new[lev], m_leveldata[lev]->density, ng);
            if (m_advect_tracer) {
                fillpatch_tracer(lev, m_t_new[lev], m_leveldata[lev]->tracer, ng);
            }
        }

        ApplyCorrector();
    }

    if (m_verbose > 2)
    {
        amrex::Print() << "End of time step: " << std::endl;
#if 0
        // xxxxx
        PrintMaxValues(m_cur_time + dt);
        if(m_probtype%10 == 3 or m_probtype == 5)
        {
            ComputeDrag();
            amrex::Print() << "Drag force = " << (*drag[0]).sum(0, false) << std::endl;
        }
#endif
    }

#if 0
    if (m_test_tracer_conservation) {
        amrex::Print() << "Sum tracer volume wgt = " << m_cur_time+dt << "   " << volWgtSum(0,*tracer[0],0) << std::endl;
    }
#endif

    // Stop timing current time step
    Real end_step = ParallelDescriptor::second() - strt_step;
    ParallelDescriptor::ReduceRealMax(end_step, ParallelDescriptor::IOProcessorNumber());
    if (m_verbose > 0)
    {
        amrex::Print() << "Time per step " << end_step << std::endl;
    }
}
<<<<<<< HEAD

//
// Apply predictor:
//
//  1. Use u = vel_old to compute
//
//      conv_u  = - u grad u
//      conv_r  = - div( u rho  )
//      conv_t  = - div( u trac )
//      eta_old     = visosity at m_cur_time
//      if (m_diff_type == DiffusionType::Explicit)
//         divtau _old = div( eta ( (grad u) + (grad u)^T ) ) / rho
//         rhs = u + dt * ( conv + divtau_old )
//      else
//         divtau_old  = 0.0
//         rhs = u + dt * conv
//
//      eta     = eta at new_time
//
//  2. Add explicit forcing term i.e. gravity + lagged pressure gradient
//
//      rhs += dt * ( g - grad(p + p0) / rho )
//
//      Note that in order to add the pressure gradient terms divided by rho,
//      we convert the velocity to momentum before adding and then convert them back.
//
//  3. A. If (m_diff_type == DiffusionType::Implicit)
//        solve implicit diffusion equation for u*
//
//     ( 1 - dt / rho * div ( eta grad ) ) u* = u^n + dt * conv_u
//                                                  + dt * ( g - grad(p + p0) / rho )
//
//     B. If (m_diff_type == DiffusionType::Crank-Nicolson)
//        solve semi-implicit diffusion equation for u*
//
//     ( 1 - (dt/2) / rho * div ( eta_old grad ) ) u* = u^n + dt * conv_u + (dt/2) / rho * div (eta_old grad) u^n
//                                                          + dt * ( g - grad(p + p0) / rho )
//
//  4. Apply projection
//
//     Add pressure gradient term back to u*:
//
//      u** = u* + dt * grad p / rho
//
//     Solve Poisson equation for phi:
//
//     div( grad(phi) / rho ) = div( u** )
//
//     Update pressure:
//
//     p = phi / dt
//
//     Update velocity, now divergence free
//
//     vel = u** - dt * grad p / rho
//
// It is assumed that the ghost cels of the old data have been filled and
// the old and new data are the same in valid region.
//
void incflo::ApplyPredictor (bool incremental_projection)
{
    BL_PROFILE("incflo::ApplyPredictor");

    // We use the new time value for things computed on the "*" state
    Real new_time = m_cur_time + m_dt;

    if (m_verbose > 2)
    {
        amrex::Print() << "Before predictor step:" << std::endl;
        PrintMaxValues(new_time);
    }

    Vector<MultiFab> vel_forces, tra_forces;
    Vector<MultiFab> vel_eta, tra_eta;
    for (int lev = 0; lev <= finest_level; ++lev) {
        vel_forces.emplace_back(grids[lev], dmap[lev], AMREX_SPACEDIM, nghost_force(),
                                MFInfo(), Factory(lev));

        if (m_advect_tracer) {
            tra_forces.emplace_back(grids[lev], dmap[lev], m_ntrac, nghost_force(),
                                    MFInfo(), Factory(lev));
        }
        vel_eta.emplace_back(grids[lev], dmap[lev], 1, 1, MFInfo(), Factory(lev));
        if (m_advect_tracer) {
            tra_eta.emplace_back(grids[lev], dmap[lev], m_ntrac, 1, MFInfo(), Factory(lev));
        }
    }


    compute_vel_forces(GetVecOfPtrs(vel_forces), get_velocity_old_const(), 
                                                 get_density_old_const(), get_tracer_old_const());
    compute_tra_forces(GetVecOfPtrs(tra_forces));

    compute_viscosity(GetVecOfPtrs(vel_eta), GetVecOfPtrs(tra_eta),
                      get_density_old_const(), get_velocity_old_const(), get_tracer_old_const(),
                      m_cur_time, 1);

    if (need_divtau()) {
        get_diffusion_tensor_op()->compute_divtau(get_divtau_old(),
                                                  get_velocity_old_const(),
                                                  get_density_old_const(),
                                                  GetVecOfConstPtrs(vel_eta),
                                                  m_cur_time);
        for (int lev = 0; lev <= finest_level; ++lev) {
            MultiFab::Add(vel_forces[lev], m_leveldata[lev]->divtau_o, 0, 0, AMREX_SPACEDIM, 0);
        }

        if (m_advect_tracer) {
            get_diffusion_scalar_op()->compute_laps(get_laps_old(),
                                                    get_tracer_old_const(),
                                                    get_density_old_const(),
                                                    GetVecOfConstPtrs(tra_eta),
                                                    m_cur_time);
            for (int lev = 0; lev <= finest_level; ++lev) {
                MultiFab::Add(tra_forces[lev], m_leveldata[lev]->laps_o, 0, 0, m_ntrac, 0);
            }
        }
    }

    if (m_use_godunov and nghost_force() > 0) {
        fillpatch_force(m_cur_time, GetVecOfPtrs(vel_forces), nghost_force());
        if (m_advect_tracer) {
            fillpatch_force(m_cur_time, GetVecOfPtrs(tra_forces), nghost_force());
        }
    }

    Vector<MultiFab> u_mac(finest_level+1), v_mac(finest_level+1), w_mac(finest_level+1);
    int ngmac = nghost_mac();

    for (int lev = 0; lev <= finest_level; ++lev) {
        u_mac[lev].define(amrex::convert(grids[lev],IntVect::TheDimensionVector(0)), dmap[lev],
                          1, ngmac, MFInfo(), Factory(lev));
        v_mac[lev].define(amrex::convert(grids[lev],IntVect::TheDimensionVector(1)), dmap[lev],
                          1, ngmac, MFInfo(), Factory(lev));
        w_mac[lev].define(amrex::convert(grids[lev],IntVect::TheDimensionVector(2)), dmap[lev],
                          1, ngmac, MFInfo(), Factory(lev));
        if (ngmac > 0) {
            u_mac[lev].setBndry(0.0);
            v_mac[lev].setBndry(0.0);
            w_mac[lev].setBndry(0.0);
        }
    }

    // if ( m_use_godunov) Compute the explicit advective terms R_u^(n+1/2), R_s^(n+1/2) and R_t^(n+1/2)
    // if (!m_use_godunov) Compute the explicit advective terms R_u^n      , R_s^n       and R_t^n
    compute_convective_term(get_conv_velocity_old(), get_conv_density_old(), get_conv_tracer_old(),
                            get_velocity_old_const(), get_density_old_const(), get_tracer_old_const(),
                            GetVecOfPtrs(u_mac), GetVecOfPtrs(v_mac),
                            GetVecOfPtrs(w_mac), 
                            GetVecOfConstPtrs(vel_forces), GetVecOfConstPtrs(tra_forces),
                            m_cur_time);

    // Define local variables for lambda to capture.
    Real l_dt = m_dt;
    bool l_constant_density = m_constant_density;
    int l_ntrac = (m_advect_tracer) ? m_ntrac : 0;
    for (int lev = 0; lev <= finest_level; lev++)
    {
        auto& ld = *m_leveldata[lev];
#ifdef _OPENMP
#pragma omp parallel if (Gpu::notInLaunchRegion())
#endif
        for (MFIter mfi(ld.velocity,TilingIfNotGPU()); mfi.isValid(); ++mfi)
        {
            Box const& bx = mfi.tilebox();
            Array4<Real> const& vel = ld.velocity.array(mfi);
            Array4<Real> const& rho = ld.density.array(mfi);
            Array4<Real> const& tra = ld.tracer.array(mfi);
            Array4<Real const> const& dvdt = ld.conv_velocity_o.const_array(mfi);
            Array4<Real const> const& drdt = ld.conv_density_o.const_array(mfi);
            Array4<Real const> const& dtdt = ld.conv_tracer_o.const_array(mfi);
            Array4<Real const> const& vel_f = vel_forces[lev].const_array(mfi);
            Array4<Real const> const& tra_f = (l_ntrac > 0) ? tra_forces[lev].const_array(mfi)
                                                            : Array4<Real const>{};
            // if need_divtau()==true, the forces have already included diffusion terms
            if (need_divtau() and m_diff_type != DiffusionType::Explicit) {
                Array4<Real const> const& divtau = ld.divtau_o.const_array(mfi);
                Array4<Real const> laps;
                if (m_advect_tracer) {
                    laps = ld.laps_o.const_array(mfi);
                }
                // It's either implicit or Crank-Nicolson.
                Real s = (m_diff_type == DiffusionType::Implicit) ? -1.0 : -0.5;
                amrex::ParallelFor(bx, [=] AMREX_GPU_DEVICE (int i, int j, int k) noexcept
                {
                    vel(i,j,k,0) += l_dt*(dvdt(i,j,k,0)+vel_f(i,j,k,0)+s*divtau(i,j,k,0));
                    vel(i,j,k,1) += l_dt*(dvdt(i,j,k,1)+vel_f(i,j,k,1)+s*divtau(i,j,k,1));
                    vel(i,j,k,2) += l_dt*(dvdt(i,j,k,2)+vel_f(i,j,k,2)+s*divtau(i,j,k,2));

                    if (!l_constant_density) {
                        rho(i,j,k) += l_dt * drdt(i,j,k);
                    }

                    for (int n = 0; n < l_ntrac; ++n) {
                        tra(i,j,k,n) += l_dt * (dtdt(i,j,k,n)+tra_f(i,j,k,n)+s*laps(i,j,k,n));
                    }
                });
            } else {
                amrex::ParallelFor(bx, [=] AMREX_GPU_DEVICE (int i, int j, int k) noexcept
                {
                    vel(i,j,k,0) += l_dt*(dvdt(i,j,k,0)+vel_f(i,j,k,0));
                    vel(i,j,k,1) += l_dt*(dvdt(i,j,k,1)+vel_f(i,j,k,1));
                    vel(i,j,k,2) += l_dt*(dvdt(i,j,k,2)+vel_f(i,j,k,2));

                    if (!l_constant_density) {
                        rho(i,j,k) += l_dt * drdt(i,j,k);
                    }

                    for (int n = 0; n < l_ntrac; ++n) {
                        tra(i,j,k,n) += l_dt * (dtdt(i,j,k,n)+tra_f(i,j,k,n));
                    }
                });
            }
        }
    }

    // Solve diffusion equation for u* but using eta_old at old time
    if (m_diff_type == DiffusionType::Crank_Nicolson || m_diff_type == DiffusionType::Implicit)
    {
        const int ng_diffusion = 1;
        for (int lev = 0; lev <= finest_level; ++lev) {
            fillphysbc_velocity(lev, new_time, m_leveldata[lev]->velocity, ng_diffusion);
            if (m_advect_tracer) {
                fillphysbc_tracer(lev, new_time, m_leveldata[lev]->tracer, ng_diffusion);
            }
        }

        Real dt_diff = (m_diff_type == DiffusionType::Implicit) ? m_dt : 0.5*m_dt;
        get_diffusion_tensor_op()->diffuse_velocity(get_velocity_new(),
                                                    get_density_new_const(),
                                                    GetVecOfConstPtrs(vel_eta),
                                                    m_cur_time, dt_diff);
        if (m_advect_tracer) {
            get_diffusion_scalar_op()->diffuse_scalar(get_tracer_new(),
                                                      get_density_new(),
                                                      GetVecOfConstPtrs(tra_eta),
                                                      m_cur_time, dt_diff);
        }
    }

    // **********************************************************************************************
    // 
    // Project velocity field, update pressure
    // 
    // **********************************************************************************************
    ApplyProjection(new_time, m_dt, incremental_projection);

    // **********************************************************************************************
    // 
    // Over-write velocity in cells with vfrac < 1e-4
    // 
    // **********************************************************************************************
    incflo_correct_small_cells(get_velocity_new(),
                               GetVecOfConstPtrs(u_mac), GetVecOfConstPtrs(v_mac),
                               GetVecOfConstPtrs(w_mac));
}

//
// Apply corrector:
//
//  Output variables from the predictor are labelled _pred
//
//  1. Use u = vel_pred to compute
//
//      conv_u  = - u grad u
//      conv_r  = - u grad rho
//      conv_t  = - u grad trac
//      eta     = viscosity
//      divtau  = div( eta ( (grad u) + (grad u)^T ) ) / rho
//
//      conv_u  = 0.5 (conv_u + conv_u_pred)
//      conv_r  = 0.5 (conv_r + conv_r_pred)
//      conv_t  = 0.5 (conv_t + conv_t_pred)
//      if (m_diff_type == DiffusionType::Explicit)
//         divtau  = divtau at new_time using (*) state
//      else
//         divtau  = 0.0
//      eta     = eta at new_time
//
//     rhs = u + dt * ( conv + divtau )
//
//  2. Add explicit forcing term i.e. gravity + lagged pressure gradient
//
//      rhs += dt * ( g - grad(p + p0) / rho )
//
//      Note that in order to add the pressure gradient terms divided by rho,
//      we convert the velocity to momentum before adding and then convert them back.
//
//  3. A. If (m_diff_type == DiffusionType::Implicit)
//        solve implicit diffusion equation for u*
//
//     ( 1 - dt / rho * div ( eta grad ) ) u* = u^n + dt * conv_u
//                                                  + dt * ( g - grad(p + p0) / rho )
//
//     B. If (m_diff_type == DiffusionType::Crank-Nicolson)
//        solve semi-implicit diffusion equation for u*
//
//     ( 1 - (dt/2) / rho * div ( eta grad ) ) u* = u^n + dt * conv_u + (dt/2) / rho * div (eta_old grad) u^n
//                                                      + dt * ( g - grad(p + p0) / rho )
//
//  4. Apply projection
//
//     Add pressure gradient term back to u*:
//
//      u** = u* + dt * grad p / rho
//
//     Solve Poisson equation for phi:
//
//     div( grad(phi) / rho ) = div( u** )
//
//     Update pressure:
//
//     p = phi / dt
//
//     Update velocity, now divergence free
//
//     vel = u** - dt * grad p / rho
//
void incflo::ApplyCorrector()
{
    BL_PROFILE("incflo::ApplyCorrector");

    // We use the new time value for things computed on the "*" state
    Real new_time = m_cur_time + m_dt;

    if (m_verbose > 2)
    {
        amrex::Print() << "Before corrector step:" << std::endl;
        PrintMaxValues(new_time);
    }

    // **********************************************************************************************
    // 
    // We only reach the corrector if !m_use_godunov which means we don't use the forces
    //    in constructing the advection term
    // 
    // **********************************************************************************************
    Vector<MultiFab> vel_forces, tra_forces;
    Vector<MultiFab> vel_eta, tra_eta;
    for (int lev = 0; lev <= finest_level; ++lev) {
        vel_forces.emplace_back(grids[lev], dmap[lev], AMREX_SPACEDIM, nghost_force(),
                                MFInfo(), Factory(lev));
        if (m_advect_tracer) {
            tra_forces.emplace_back(grids[lev], dmap[lev], m_ntrac, nghost_force(),
                                    MFInfo(), Factory(lev));
        }
        vel_eta.emplace_back(grids[lev], dmap[lev], 1, 1, MFInfo(), Factory(lev));
        if (m_advect_tracer) {
            tra_eta.emplace_back(grids[lev], dmap[lev], m_ntrac, 1, MFInfo(), Factory(lev));
        }
    }

    // **********************************************************************************************
    // 
    // Compute convective / conservative update
    // 
    // **********************************************************************************************

    Vector<MultiFab> u_mac(finest_level+1), v_mac(finest_level+1), w_mac(finest_level+1);
    int ngmac = nghost_mac();

    for (int lev = 0; lev <= finest_level; ++lev) {
        u_mac[lev].define(amrex::convert(grids[lev],IntVect::TheDimensionVector(0)), dmap[lev],
                          1, ngmac, MFInfo(), Factory(lev));
        v_mac[lev].define(amrex::convert(grids[lev],IntVect::TheDimensionVector(1)), dmap[lev],
                          1, ngmac, MFInfo(), Factory(lev));
        w_mac[lev].define(amrex::convert(grids[lev],IntVect::TheDimensionVector(2)), dmap[lev],
                          1, ngmac, MFInfo(), Factory(lev));
        if (ngmac > 0) {
            u_mac[lev].setBndry(0.0);
            v_mac[lev].setBndry(0.0);
            w_mac[lev].setBndry(0.0);
        }
    }

    compute_convective_term(get_conv_velocity_new(), get_conv_density_new(), get_conv_tracer_new(),
                            get_velocity_new_const(), get_density_new_const(), get_tracer_new_const(),
                            GetVecOfPtrs(u_mac), GetVecOfPtrs(v_mac),
                            GetVecOfPtrs(w_mac), 
                            {}, {}, new_time);


    compute_vel_forces(GetVecOfPtrs(vel_forces), get_velocity_new_const(), 
                                                 get_density_new_const(), get_tracer_new_const());
    compute_tra_forces(GetVecOfPtrs(tra_forces));

    compute_viscosity(GetVecOfPtrs(vel_eta), GetVecOfPtrs(tra_eta),
                      get_density_new_const(), get_velocity_new_const(), get_tracer_new_const(),
                      new_time, 1);

    if (m_diff_type == DiffusionType::Explicit) {
        get_diffusion_tensor_op()->compute_divtau(get_divtau_new(),
                                                  get_velocity_new_const(),
                                                  get_density_new_const(),
                                                  GetVecOfConstPtrs(vel_eta),
                                                  m_cur_time);
        if (m_advect_tracer) {
            get_diffusion_scalar_op()->compute_laps(get_laps_new(),
                                                    get_tracer_new_const(),
                                                    get_density_new_const(),
                                                    GetVecOfConstPtrs(tra_eta),
                                                    m_cur_time);
        }
    }

    // Define local variables for lambda to capture.
    Real l_dt = m_dt;
    bool l_constant_density = m_constant_density;
    int l_ntrac = (m_advect_tracer) ? m_ntrac : 0;
    for (int lev = 0; lev <= finest_level; ++lev)
    {
        auto& ld = *m_leveldata[lev];

#ifdef _OPENMP
#pragma omp parallel if (Gpu::notInLaunchRegion())
#endif
        for (MFIter mfi(ld.velocity,TilingIfNotGPU()); mfi.isValid(); ++mfi)
        {
            Box const& bx = mfi.tilebox();
            Array4<Real> const& vel = ld.velocity.array(mfi);
            Array4<Real> const& rho = ld.density.array(mfi);
            Array4<Real> const& tra = ld.tracer.array(mfi);
            Array4<Real const> const& vel_o = ld.velocity_o.const_array(mfi);
            Array4<Real const> const& rho_o = ld.density_o.const_array(mfi);
            Array4<Real const> const& tra_o = ld.tracer_o.const_array(mfi);
            Array4<Real const> const& dvdt = ld.conv_velocity.const_array(mfi);
            Array4<Real const> const& drdt = ld.conv_density.const_array(mfi);
            Array4<Real const> const& dtdt = ld.conv_tracer.const_array(mfi);
            Array4<Real const> const& dvdt_o = ld.conv_velocity_o.const_array(mfi);
            Array4<Real const> const& drdt_o = ld.conv_density_o.const_array(mfi);
            Array4<Real const> const& dtdt_o = ld.conv_tracer_o.const_array(mfi);
            Array4<Real const> const& vel_f = vel_forces[lev].const_array(mfi);
            Array4<Real const> const& tra_f = (l_ntrac > 0) ? tra_forces[lev].const_array(mfi)
                                                            : Array4<Real const>{};

            if (m_diff_type == DiffusionType::Explicit) {
                Array4<Real const> const& divtau_o = ld.divtau_o.const_array(mfi);
                Array4<Real const> const& divtau   = ld.divtau.const_array(mfi);
                Array4<Real const> const& laps_o = (l_ntrac > 0) ? ld.laps_o.const_array(mfi)
                                                                 : Array4<Real const>{};
                Array4<Real const> const& laps   = (l_ntrac > 0) ? ld.laps.const_array(mfi)
                                                                 : Array4<Real const>{};
                amrex::ParallelFor(bx, [=] AMREX_GPU_DEVICE (int i, int j, int k) noexcept
                {
                    for (int idim = 0; idim < AMREX_SPACEDIM; ++idim) {
                        vel(i,j,k,idim) = vel_o(i,j,k,idim) + l_dt*
                            (0.5*(dvdt_o(i,j,k,idim)+dvdt(i,j,k,idim)
                                +divtau_o(i,j,k,idim)+divtau(i,j,k,idim))
                             +vel_f(i,j,k,idim));
                    }

                    if (!l_constant_density) {
                        rho(i,j,k) = rho_o(i,j,k) + l_dt * 0.5*(drdt(i,j,k)+drdt_o(i,j,k));
                    }

                    for (int n = 0; n < l_ntrac; ++n) {
                        tra(i,j,k,n) = tra_o(i,j,k,n) + l_dt *
                            (0.5*(dtdt(i,j,k,n)+dtdt_o(i,j,k,n)+laps_o(i,j,k,n)+laps(i,j,k,n))
                             +tra_f(i,j,k,n));
                    }
                });
            } else if (m_diff_type == DiffusionType::Crank_Nicolson) {
                Array4<Real const> const& divtau_o = ld.divtau_o.const_array(mfi);
                Array4<Real const> const& laps_o = (l_ntrac > 0) ? ld.laps_o.const_array(mfi)
                                                                 : Array4<Real const>{};
                amrex::ParallelFor(bx, [=] AMREX_GPU_DEVICE (int i, int j, int k) noexcept
                {
                    for (int idim = 0; idim < AMREX_SPACEDIM; ++idim) {
                        vel(i,j,k,idim) = vel_o(i,j,k,idim) + l_dt*
                            (0.5*(dvdt_o(i,j,k,idim)+dvdt(i,j,k,idim))+vel_f(i,j,k,idim) 
                                +divtau_o(i,j,k,idim));
                    }

                    if (!l_constant_density) {
                        rho(i,j,k) = rho_o(i,j,k) + l_dt * 0.5*(drdt(i,j,k)+drdt_o(i,j,k));
                    }

                    for (int n = 0; n < l_ntrac; ++n) {
                        tra(i,j,k,n) = tra_o(i,j,k,n) + l_dt *
                            (0.5*(dtdt(i,j,k,n)+dtdt_o(i,j,k,n))+tra_f(i,j,k,n)
                                +laps_o(i,j,k,n));
                    }
                });
            } else {
                amrex::ParallelFor(bx, [=] AMREX_GPU_DEVICE (int i, int j, int k) noexcept
                {
                    for (int idim = 0; idim < AMREX_SPACEDIM; ++idim) {
                        vel(i,j,k,idim) = vel_o(i,j,k,idim) + l_dt*
                            (0.5*(dvdt_o(i,j,k,idim)+dvdt(i,j,k,idim))+vel_f(i,j,k,idim));
                    }

                    if (!l_constant_density) {
                        rho(i,j,k) = rho_o(i,j,k) + l_dt * 0.5*(drdt(i,j,k)+drdt_o(i,j,k));
                    }

                    for (int n = 0; n < l_ntrac; ++n) {
                        tra(i,j,k,n) = tra_o(i,j,k,n) + l_dt *
                            (0.5*(dtdt(i,j,k,n)+dtdt_o(i,j,k,n))+tra_f(i,j,k,n));
                    }
                });
            }
        }
    }

    // **********************************************************************************************
    // 
    // Solve diffusion equation for u* at t^{n+1} but using eta at predicted new time
    // 
    // **********************************************************************************************

    if (m_diff_type == DiffusionType::Crank_Nicolson || m_diff_type == DiffusionType::Implicit)
    {
        const int ng_diffusion = 1;
        for (int lev = 0; lev <= finest_level; ++lev) {
            fillphysbc_velocity(lev, new_time, m_leveldata[lev]->velocity, ng_diffusion);
            if (m_advect_tracer) {
                fillphysbc_tracer(lev, new_time, m_leveldata[lev]->tracer, ng_diffusion);
            }
        }

        Real dt_diff = (m_diff_type == DiffusionType::Implicit) ? m_dt : 0.5*m_dt;
        get_diffusion_tensor_op()->diffuse_velocity(get_velocity_new(),
                                                    get_density_new_const(),
                                                    GetVecOfConstPtrs(vel_eta),
                                                    new_time, dt_diff);
        if (m_advect_tracer) {
            get_diffusion_scalar_op()->diffuse_scalar(get_tracer_new(),
                                                      get_density_new(),
                                                      GetVecOfConstPtrs(tra_eta),
                                                      new_time, dt_diff);
        }
    }

    // **********************************************************************************************
    // 
    // Project velocity field, update pressure
    bool incremental = false;
    ApplyProjection(new_time, m_dt, incremental);

    // **********************************************************************************************
    // 
    // Over-write velocity in cells with vfrac < 1e-4
    // 
    // **********************************************************************************************
    incflo_correct_small_cells(get_velocity_new(),
                               GetVecOfConstPtrs(u_mac), GetVecOfConstPtrs(v_mac),
                               GetVecOfConstPtrs(w_mac));
}
=======
>>>>>>> afee8567
<|MERGE_RESOLUTION|>--- conflicted
+++ resolved
@@ -104,555 +104,4 @@
     {
         amrex::Print() << "Time per step " << end_step << std::endl;
     }
-}
-<<<<<<< HEAD
-
-//
-// Apply predictor:
-//
-//  1. Use u = vel_old to compute
-//
-//      conv_u  = - u grad u
-//      conv_r  = - div( u rho  )
-//      conv_t  = - div( u trac )
-//      eta_old     = visosity at m_cur_time
-//      if (m_diff_type == DiffusionType::Explicit)
-//         divtau _old = div( eta ( (grad u) + (grad u)^T ) ) / rho
-//         rhs = u + dt * ( conv + divtau_old )
-//      else
-//         divtau_old  = 0.0
-//         rhs = u + dt * conv
-//
-//      eta     = eta at new_time
-//
-//  2. Add explicit forcing term i.e. gravity + lagged pressure gradient
-//
-//      rhs += dt * ( g - grad(p + p0) / rho )
-//
-//      Note that in order to add the pressure gradient terms divided by rho,
-//      we convert the velocity to momentum before adding and then convert them back.
-//
-//  3. A. If (m_diff_type == DiffusionType::Implicit)
-//        solve implicit diffusion equation for u*
-//
-//     ( 1 - dt / rho * div ( eta grad ) ) u* = u^n + dt * conv_u
-//                                                  + dt * ( g - grad(p + p0) / rho )
-//
-//     B. If (m_diff_type == DiffusionType::Crank-Nicolson)
-//        solve semi-implicit diffusion equation for u*
-//
-//     ( 1 - (dt/2) / rho * div ( eta_old grad ) ) u* = u^n + dt * conv_u + (dt/2) / rho * div (eta_old grad) u^n
-//                                                          + dt * ( g - grad(p + p0) / rho )
-//
-//  4. Apply projection
-//
-//     Add pressure gradient term back to u*:
-//
-//      u** = u* + dt * grad p / rho
-//
-//     Solve Poisson equation for phi:
-//
-//     div( grad(phi) / rho ) = div( u** )
-//
-//     Update pressure:
-//
-//     p = phi / dt
-//
-//     Update velocity, now divergence free
-//
-//     vel = u** - dt * grad p / rho
-//
-// It is assumed that the ghost cels of the old data have been filled and
-// the old and new data are the same in valid region.
-//
-void incflo::ApplyPredictor (bool incremental_projection)
-{
-    BL_PROFILE("incflo::ApplyPredictor");
-
-    // We use the new time value for things computed on the "*" state
-    Real new_time = m_cur_time + m_dt;
-
-    if (m_verbose > 2)
-    {
-        amrex::Print() << "Before predictor step:" << std::endl;
-        PrintMaxValues(new_time);
-    }
-
-    Vector<MultiFab> vel_forces, tra_forces;
-    Vector<MultiFab> vel_eta, tra_eta;
-    for (int lev = 0; lev <= finest_level; ++lev) {
-        vel_forces.emplace_back(grids[lev], dmap[lev], AMREX_SPACEDIM, nghost_force(),
-                                MFInfo(), Factory(lev));
-
-        if (m_advect_tracer) {
-            tra_forces.emplace_back(grids[lev], dmap[lev], m_ntrac, nghost_force(),
-                                    MFInfo(), Factory(lev));
-        }
-        vel_eta.emplace_back(grids[lev], dmap[lev], 1, 1, MFInfo(), Factory(lev));
-        if (m_advect_tracer) {
-            tra_eta.emplace_back(grids[lev], dmap[lev], m_ntrac, 1, MFInfo(), Factory(lev));
-        }
-    }
-
-
-    compute_vel_forces(GetVecOfPtrs(vel_forces), get_velocity_old_const(), 
-                                                 get_density_old_const(), get_tracer_old_const());
-    compute_tra_forces(GetVecOfPtrs(tra_forces));
-
-    compute_viscosity(GetVecOfPtrs(vel_eta), GetVecOfPtrs(tra_eta),
-                      get_density_old_const(), get_velocity_old_const(), get_tracer_old_const(),
-                      m_cur_time, 1);
-
-    if (need_divtau()) {
-        get_diffusion_tensor_op()->compute_divtau(get_divtau_old(),
-                                                  get_velocity_old_const(),
-                                                  get_density_old_const(),
-                                                  GetVecOfConstPtrs(vel_eta),
-                                                  m_cur_time);
-        for (int lev = 0; lev <= finest_level; ++lev) {
-            MultiFab::Add(vel_forces[lev], m_leveldata[lev]->divtau_o, 0, 0, AMREX_SPACEDIM, 0);
-        }
-
-        if (m_advect_tracer) {
-            get_diffusion_scalar_op()->compute_laps(get_laps_old(),
-                                                    get_tracer_old_const(),
-                                                    get_density_old_const(),
-                                                    GetVecOfConstPtrs(tra_eta),
-                                                    m_cur_time);
-            for (int lev = 0; lev <= finest_level; ++lev) {
-                MultiFab::Add(tra_forces[lev], m_leveldata[lev]->laps_o, 0, 0, m_ntrac, 0);
-            }
-        }
-    }
-
-    if (m_use_godunov and nghost_force() > 0) {
-        fillpatch_force(m_cur_time, GetVecOfPtrs(vel_forces), nghost_force());
-        if (m_advect_tracer) {
-            fillpatch_force(m_cur_time, GetVecOfPtrs(tra_forces), nghost_force());
-        }
-    }
-
-    Vector<MultiFab> u_mac(finest_level+1), v_mac(finest_level+1), w_mac(finest_level+1);
-    int ngmac = nghost_mac();
-
-    for (int lev = 0; lev <= finest_level; ++lev) {
-        u_mac[lev].define(amrex::convert(grids[lev],IntVect::TheDimensionVector(0)), dmap[lev],
-                          1, ngmac, MFInfo(), Factory(lev));
-        v_mac[lev].define(amrex::convert(grids[lev],IntVect::TheDimensionVector(1)), dmap[lev],
-                          1, ngmac, MFInfo(), Factory(lev));
-        w_mac[lev].define(amrex::convert(grids[lev],IntVect::TheDimensionVector(2)), dmap[lev],
-                          1, ngmac, MFInfo(), Factory(lev));
-        if (ngmac > 0) {
-            u_mac[lev].setBndry(0.0);
-            v_mac[lev].setBndry(0.0);
-            w_mac[lev].setBndry(0.0);
-        }
-    }
-
-    // if ( m_use_godunov) Compute the explicit advective terms R_u^(n+1/2), R_s^(n+1/2) and R_t^(n+1/2)
-    // if (!m_use_godunov) Compute the explicit advective terms R_u^n      , R_s^n       and R_t^n
-    compute_convective_term(get_conv_velocity_old(), get_conv_density_old(), get_conv_tracer_old(),
-                            get_velocity_old_const(), get_density_old_const(), get_tracer_old_const(),
-                            GetVecOfPtrs(u_mac), GetVecOfPtrs(v_mac),
-                            GetVecOfPtrs(w_mac), 
-                            GetVecOfConstPtrs(vel_forces), GetVecOfConstPtrs(tra_forces),
-                            m_cur_time);
-
-    // Define local variables for lambda to capture.
-    Real l_dt = m_dt;
-    bool l_constant_density = m_constant_density;
-    int l_ntrac = (m_advect_tracer) ? m_ntrac : 0;
-    for (int lev = 0; lev <= finest_level; lev++)
-    {
-        auto& ld = *m_leveldata[lev];
-#ifdef _OPENMP
-#pragma omp parallel if (Gpu::notInLaunchRegion())
-#endif
-        for (MFIter mfi(ld.velocity,TilingIfNotGPU()); mfi.isValid(); ++mfi)
-        {
-            Box const& bx = mfi.tilebox();
-            Array4<Real> const& vel = ld.velocity.array(mfi);
-            Array4<Real> const& rho = ld.density.array(mfi);
-            Array4<Real> const& tra = ld.tracer.array(mfi);
-            Array4<Real const> const& dvdt = ld.conv_velocity_o.const_array(mfi);
-            Array4<Real const> const& drdt = ld.conv_density_o.const_array(mfi);
-            Array4<Real const> const& dtdt = ld.conv_tracer_o.const_array(mfi);
-            Array4<Real const> const& vel_f = vel_forces[lev].const_array(mfi);
-            Array4<Real const> const& tra_f = (l_ntrac > 0) ? tra_forces[lev].const_array(mfi)
-                                                            : Array4<Real const>{};
-            // if need_divtau()==true, the forces have already included diffusion terms
-            if (need_divtau() and m_diff_type != DiffusionType::Explicit) {
-                Array4<Real const> const& divtau = ld.divtau_o.const_array(mfi);
-                Array4<Real const> laps;
-                if (m_advect_tracer) {
-                    laps = ld.laps_o.const_array(mfi);
-                }
-                // It's either implicit or Crank-Nicolson.
-                Real s = (m_diff_type == DiffusionType::Implicit) ? -1.0 : -0.5;
-                amrex::ParallelFor(bx, [=] AMREX_GPU_DEVICE (int i, int j, int k) noexcept
-                {
-                    vel(i,j,k,0) += l_dt*(dvdt(i,j,k,0)+vel_f(i,j,k,0)+s*divtau(i,j,k,0));
-                    vel(i,j,k,1) += l_dt*(dvdt(i,j,k,1)+vel_f(i,j,k,1)+s*divtau(i,j,k,1));
-                    vel(i,j,k,2) += l_dt*(dvdt(i,j,k,2)+vel_f(i,j,k,2)+s*divtau(i,j,k,2));
-
-                    if (!l_constant_density) {
-                        rho(i,j,k) += l_dt * drdt(i,j,k);
-                    }
-
-                    for (int n = 0; n < l_ntrac; ++n) {
-                        tra(i,j,k,n) += l_dt * (dtdt(i,j,k,n)+tra_f(i,j,k,n)+s*laps(i,j,k,n));
-                    }
-                });
-            } else {
-                amrex::ParallelFor(bx, [=] AMREX_GPU_DEVICE (int i, int j, int k) noexcept
-                {
-                    vel(i,j,k,0) += l_dt*(dvdt(i,j,k,0)+vel_f(i,j,k,0));
-                    vel(i,j,k,1) += l_dt*(dvdt(i,j,k,1)+vel_f(i,j,k,1));
-                    vel(i,j,k,2) += l_dt*(dvdt(i,j,k,2)+vel_f(i,j,k,2));
-
-                    if (!l_constant_density) {
-                        rho(i,j,k) += l_dt * drdt(i,j,k);
-                    }
-
-                    for (int n = 0; n < l_ntrac; ++n) {
-                        tra(i,j,k,n) += l_dt * (dtdt(i,j,k,n)+tra_f(i,j,k,n));
-                    }
-                });
-            }
-        }
-    }
-
-    // Solve diffusion equation for u* but using eta_old at old time
-    if (m_diff_type == DiffusionType::Crank_Nicolson || m_diff_type == DiffusionType::Implicit)
-    {
-        const int ng_diffusion = 1;
-        for (int lev = 0; lev <= finest_level; ++lev) {
-            fillphysbc_velocity(lev, new_time, m_leveldata[lev]->velocity, ng_diffusion);
-            if (m_advect_tracer) {
-                fillphysbc_tracer(lev, new_time, m_leveldata[lev]->tracer, ng_diffusion);
-            }
-        }
-
-        Real dt_diff = (m_diff_type == DiffusionType::Implicit) ? m_dt : 0.5*m_dt;
-        get_diffusion_tensor_op()->diffuse_velocity(get_velocity_new(),
-                                                    get_density_new_const(),
-                                                    GetVecOfConstPtrs(vel_eta),
-                                                    m_cur_time, dt_diff);
-        if (m_advect_tracer) {
-            get_diffusion_scalar_op()->diffuse_scalar(get_tracer_new(),
-                                                      get_density_new(),
-                                                      GetVecOfConstPtrs(tra_eta),
-                                                      m_cur_time, dt_diff);
-        }
-    }
-
-    // **********************************************************************************************
-    // 
-    // Project velocity field, update pressure
-    // 
-    // **********************************************************************************************
-    ApplyProjection(new_time, m_dt, incremental_projection);
-
-    // **********************************************************************************************
-    // 
-    // Over-write velocity in cells with vfrac < 1e-4
-    // 
-    // **********************************************************************************************
-    incflo_correct_small_cells(get_velocity_new(),
-                               GetVecOfConstPtrs(u_mac), GetVecOfConstPtrs(v_mac),
-                               GetVecOfConstPtrs(w_mac));
-}
-
-//
-// Apply corrector:
-//
-//  Output variables from the predictor are labelled _pred
-//
-//  1. Use u = vel_pred to compute
-//
-//      conv_u  = - u grad u
-//      conv_r  = - u grad rho
-//      conv_t  = - u grad trac
-//      eta     = viscosity
-//      divtau  = div( eta ( (grad u) + (grad u)^T ) ) / rho
-//
-//      conv_u  = 0.5 (conv_u + conv_u_pred)
-//      conv_r  = 0.5 (conv_r + conv_r_pred)
-//      conv_t  = 0.5 (conv_t + conv_t_pred)
-//      if (m_diff_type == DiffusionType::Explicit)
-//         divtau  = divtau at new_time using (*) state
-//      else
-//         divtau  = 0.0
-//      eta     = eta at new_time
-//
-//     rhs = u + dt * ( conv + divtau )
-//
-//  2. Add explicit forcing term i.e. gravity + lagged pressure gradient
-//
-//      rhs += dt * ( g - grad(p + p0) / rho )
-//
-//      Note that in order to add the pressure gradient terms divided by rho,
-//      we convert the velocity to momentum before adding and then convert them back.
-//
-//  3. A. If (m_diff_type == DiffusionType::Implicit)
-//        solve implicit diffusion equation for u*
-//
-//     ( 1 - dt / rho * div ( eta grad ) ) u* = u^n + dt * conv_u
-//                                                  + dt * ( g - grad(p + p0) / rho )
-//
-//     B. If (m_diff_type == DiffusionType::Crank-Nicolson)
-//        solve semi-implicit diffusion equation for u*
-//
-//     ( 1 - (dt/2) / rho * div ( eta grad ) ) u* = u^n + dt * conv_u + (dt/2) / rho * div (eta_old grad) u^n
-//                                                      + dt * ( g - grad(p + p0) / rho )
-//
-//  4. Apply projection
-//
-//     Add pressure gradient term back to u*:
-//
-//      u** = u* + dt * grad p / rho
-//
-//     Solve Poisson equation for phi:
-//
-//     div( grad(phi) / rho ) = div( u** )
-//
-//     Update pressure:
-//
-//     p = phi / dt
-//
-//     Update velocity, now divergence free
-//
-//     vel = u** - dt * grad p / rho
-//
-void incflo::ApplyCorrector()
-{
-    BL_PROFILE("incflo::ApplyCorrector");
-
-    // We use the new time value for things computed on the "*" state
-    Real new_time = m_cur_time + m_dt;
-
-    if (m_verbose > 2)
-    {
-        amrex::Print() << "Before corrector step:" << std::endl;
-        PrintMaxValues(new_time);
-    }
-
-    // **********************************************************************************************
-    // 
-    // We only reach the corrector if !m_use_godunov which means we don't use the forces
-    //    in constructing the advection term
-    // 
-    // **********************************************************************************************
-    Vector<MultiFab> vel_forces, tra_forces;
-    Vector<MultiFab> vel_eta, tra_eta;
-    for (int lev = 0; lev <= finest_level; ++lev) {
-        vel_forces.emplace_back(grids[lev], dmap[lev], AMREX_SPACEDIM, nghost_force(),
-                                MFInfo(), Factory(lev));
-        if (m_advect_tracer) {
-            tra_forces.emplace_back(grids[lev], dmap[lev], m_ntrac, nghost_force(),
-                                    MFInfo(), Factory(lev));
-        }
-        vel_eta.emplace_back(grids[lev], dmap[lev], 1, 1, MFInfo(), Factory(lev));
-        if (m_advect_tracer) {
-            tra_eta.emplace_back(grids[lev], dmap[lev], m_ntrac, 1, MFInfo(), Factory(lev));
-        }
-    }
-
-    // **********************************************************************************************
-    // 
-    // Compute convective / conservative update
-    // 
-    // **********************************************************************************************
-
-    Vector<MultiFab> u_mac(finest_level+1), v_mac(finest_level+1), w_mac(finest_level+1);
-    int ngmac = nghost_mac();
-
-    for (int lev = 0; lev <= finest_level; ++lev) {
-        u_mac[lev].define(amrex::convert(grids[lev],IntVect::TheDimensionVector(0)), dmap[lev],
-                          1, ngmac, MFInfo(), Factory(lev));
-        v_mac[lev].define(amrex::convert(grids[lev],IntVect::TheDimensionVector(1)), dmap[lev],
-                          1, ngmac, MFInfo(), Factory(lev));
-        w_mac[lev].define(amrex::convert(grids[lev],IntVect::TheDimensionVector(2)), dmap[lev],
-                          1, ngmac, MFInfo(), Factory(lev));
-        if (ngmac > 0) {
-            u_mac[lev].setBndry(0.0);
-            v_mac[lev].setBndry(0.0);
-            w_mac[lev].setBndry(0.0);
-        }
-    }
-
-    compute_convective_term(get_conv_velocity_new(), get_conv_density_new(), get_conv_tracer_new(),
-                            get_velocity_new_const(), get_density_new_const(), get_tracer_new_const(),
-                            GetVecOfPtrs(u_mac), GetVecOfPtrs(v_mac),
-                            GetVecOfPtrs(w_mac), 
-                            {}, {}, new_time);
-
-
-    compute_vel_forces(GetVecOfPtrs(vel_forces), get_velocity_new_const(), 
-                                                 get_density_new_const(), get_tracer_new_const());
-    compute_tra_forces(GetVecOfPtrs(tra_forces));
-
-    compute_viscosity(GetVecOfPtrs(vel_eta), GetVecOfPtrs(tra_eta),
-                      get_density_new_const(), get_velocity_new_const(), get_tracer_new_const(),
-                      new_time, 1);
-
-    if (m_diff_type == DiffusionType::Explicit) {
-        get_diffusion_tensor_op()->compute_divtau(get_divtau_new(),
-                                                  get_velocity_new_const(),
-                                                  get_density_new_const(),
-                                                  GetVecOfConstPtrs(vel_eta),
-                                                  m_cur_time);
-        if (m_advect_tracer) {
-            get_diffusion_scalar_op()->compute_laps(get_laps_new(),
-                                                    get_tracer_new_const(),
-                                                    get_density_new_const(),
-                                                    GetVecOfConstPtrs(tra_eta),
-                                                    m_cur_time);
-        }
-    }
-
-    // Define local variables for lambda to capture.
-    Real l_dt = m_dt;
-    bool l_constant_density = m_constant_density;
-    int l_ntrac = (m_advect_tracer) ? m_ntrac : 0;
-    for (int lev = 0; lev <= finest_level; ++lev)
-    {
-        auto& ld = *m_leveldata[lev];
-
-#ifdef _OPENMP
-#pragma omp parallel if (Gpu::notInLaunchRegion())
-#endif
-        for (MFIter mfi(ld.velocity,TilingIfNotGPU()); mfi.isValid(); ++mfi)
-        {
-            Box const& bx = mfi.tilebox();
-            Array4<Real> const& vel = ld.velocity.array(mfi);
-            Array4<Real> const& rho = ld.density.array(mfi);
-            Array4<Real> const& tra = ld.tracer.array(mfi);
-            Array4<Real const> const& vel_o = ld.velocity_o.const_array(mfi);
-            Array4<Real const> const& rho_o = ld.density_o.const_array(mfi);
-            Array4<Real const> const& tra_o = ld.tracer_o.const_array(mfi);
-            Array4<Real const> const& dvdt = ld.conv_velocity.const_array(mfi);
-            Array4<Real const> const& drdt = ld.conv_density.const_array(mfi);
-            Array4<Real const> const& dtdt = ld.conv_tracer.const_array(mfi);
-            Array4<Real const> const& dvdt_o = ld.conv_velocity_o.const_array(mfi);
-            Array4<Real const> const& drdt_o = ld.conv_density_o.const_array(mfi);
-            Array4<Real const> const& dtdt_o = ld.conv_tracer_o.const_array(mfi);
-            Array4<Real const> const& vel_f = vel_forces[lev].const_array(mfi);
-            Array4<Real const> const& tra_f = (l_ntrac > 0) ? tra_forces[lev].const_array(mfi)
-                                                            : Array4<Real const>{};
-
-            if (m_diff_type == DiffusionType::Explicit) {
-                Array4<Real const> const& divtau_o = ld.divtau_o.const_array(mfi);
-                Array4<Real const> const& divtau   = ld.divtau.const_array(mfi);
-                Array4<Real const> const& laps_o = (l_ntrac > 0) ? ld.laps_o.const_array(mfi)
-                                                                 : Array4<Real const>{};
-                Array4<Real const> const& laps   = (l_ntrac > 0) ? ld.laps.const_array(mfi)
-                                                                 : Array4<Real const>{};
-                amrex::ParallelFor(bx, [=] AMREX_GPU_DEVICE (int i, int j, int k) noexcept
-                {
-                    for (int idim = 0; idim < AMREX_SPACEDIM; ++idim) {
-                        vel(i,j,k,idim) = vel_o(i,j,k,idim) + l_dt*
-                            (0.5*(dvdt_o(i,j,k,idim)+dvdt(i,j,k,idim)
-                                +divtau_o(i,j,k,idim)+divtau(i,j,k,idim))
-                             +vel_f(i,j,k,idim));
-                    }
-
-                    if (!l_constant_density) {
-                        rho(i,j,k) = rho_o(i,j,k) + l_dt * 0.5*(drdt(i,j,k)+drdt_o(i,j,k));
-                    }
-
-                    for (int n = 0; n < l_ntrac; ++n) {
-                        tra(i,j,k,n) = tra_o(i,j,k,n) + l_dt *
-                            (0.5*(dtdt(i,j,k,n)+dtdt_o(i,j,k,n)+laps_o(i,j,k,n)+laps(i,j,k,n))
-                             +tra_f(i,j,k,n));
-                    }
-                });
-            } else if (m_diff_type == DiffusionType::Crank_Nicolson) {
-                Array4<Real const> const& divtau_o = ld.divtau_o.const_array(mfi);
-                Array4<Real const> const& laps_o = (l_ntrac > 0) ? ld.laps_o.const_array(mfi)
-                                                                 : Array4<Real const>{};
-                amrex::ParallelFor(bx, [=] AMREX_GPU_DEVICE (int i, int j, int k) noexcept
-                {
-                    for (int idim = 0; idim < AMREX_SPACEDIM; ++idim) {
-                        vel(i,j,k,idim) = vel_o(i,j,k,idim) + l_dt*
-                            (0.5*(dvdt_o(i,j,k,idim)+dvdt(i,j,k,idim))+vel_f(i,j,k,idim) 
-                                +divtau_o(i,j,k,idim));
-                    }
-
-                    if (!l_constant_density) {
-                        rho(i,j,k) = rho_o(i,j,k) + l_dt * 0.5*(drdt(i,j,k)+drdt_o(i,j,k));
-                    }
-
-                    for (int n = 0; n < l_ntrac; ++n) {
-                        tra(i,j,k,n) = tra_o(i,j,k,n) + l_dt *
-                            (0.5*(dtdt(i,j,k,n)+dtdt_o(i,j,k,n))+tra_f(i,j,k,n)
-                                +laps_o(i,j,k,n));
-                    }
-                });
-            } else {
-                amrex::ParallelFor(bx, [=] AMREX_GPU_DEVICE (int i, int j, int k) noexcept
-                {
-                    for (int idim = 0; idim < AMREX_SPACEDIM; ++idim) {
-                        vel(i,j,k,idim) = vel_o(i,j,k,idim) + l_dt*
-                            (0.5*(dvdt_o(i,j,k,idim)+dvdt(i,j,k,idim))+vel_f(i,j,k,idim));
-                    }
-
-                    if (!l_constant_density) {
-                        rho(i,j,k) = rho_o(i,j,k) + l_dt * 0.5*(drdt(i,j,k)+drdt_o(i,j,k));
-                    }
-
-                    for (int n = 0; n < l_ntrac; ++n) {
-                        tra(i,j,k,n) = tra_o(i,j,k,n) + l_dt *
-                            (0.5*(dtdt(i,j,k,n)+dtdt_o(i,j,k,n))+tra_f(i,j,k,n));
-                    }
-                });
-            }
-        }
-    }
-
-    // **********************************************************************************************
-    // 
-    // Solve diffusion equation for u* at t^{n+1} but using eta at predicted new time
-    // 
-    // **********************************************************************************************
-
-    if (m_diff_type == DiffusionType::Crank_Nicolson || m_diff_type == DiffusionType::Implicit)
-    {
-        const int ng_diffusion = 1;
-        for (int lev = 0; lev <= finest_level; ++lev) {
-            fillphysbc_velocity(lev, new_time, m_leveldata[lev]->velocity, ng_diffusion);
-            if (m_advect_tracer) {
-                fillphysbc_tracer(lev, new_time, m_leveldata[lev]->tracer, ng_diffusion);
-            }
-        }
-
-        Real dt_diff = (m_diff_type == DiffusionType::Implicit) ? m_dt : 0.5*m_dt;
-        get_diffusion_tensor_op()->diffuse_velocity(get_velocity_new(),
-                                                    get_density_new_const(),
-                                                    GetVecOfConstPtrs(vel_eta),
-                                                    new_time, dt_diff);
-        if (m_advect_tracer) {
-            get_diffusion_scalar_op()->diffuse_scalar(get_tracer_new(),
-                                                      get_density_new(),
-                                                      GetVecOfConstPtrs(tra_eta),
-                                                      new_time, dt_diff);
-        }
-    }
-
-    // **********************************************************************************************
-    // 
-    // Project velocity field, update pressure
-    bool incremental = false;
-    ApplyProjection(new_time, m_dt, incremental);
-
-    // **********************************************************************************************
-    // 
-    // Over-write velocity in cells with vfrac < 1e-4
-    // 
-    // **********************************************************************************************
-    incflo_correct_small_cells(get_velocity_new(),
-                               GetVecOfConstPtrs(u_mac), GetVecOfConstPtrs(v_mac),
-                               GetVecOfConstPtrs(w_mac));
-}
-=======
->>>>>>> afee8567
+}