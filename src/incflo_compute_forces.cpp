--- conflicted
+++ resolved
@@ -77,37 +77,22 @@
 #endif
     for (MFIter mfi(vel_forces,TilingIfNotGPU()); mfi.isValid(); ++mfi)
     {
-<<<<<<< HEAD
         Box const& bx = mfi.tilebox();
         Array4<Real> const& vel_f = vel_forces.array(mfi);
         Array4<Real const> const& rho = density.const_array(mfi);
         Array4<Real const> const& gradp = m_leveldata[lev]->gp.const_array(mfi);
-=======
-            Box const& bx = mfi.tilebox();
-            Array4<Real>       const& vel_f =  vel_forces.array(mfi);
-            Array4<Real const> const&   vel =    velocity.const_array(mfi);
-            Array4<Real const> const&   rho =     density.const_array(mfi);
-            Array4<Real const> const& gradp = m_leveldata[lev]->gp.const_array(mfi);
-
-            if (m_use_boussinesq) {
-                // This uses a Boussinesq approximation where the buoyancy depends on
-                //      first tracer rather than density
-                Array4<Real const> const& tra_o = tracer_old.const_array(mfi);
-                Array4<Real const> const& tra_n = tracer_new.const_array(mfi);
-                amrex::ParallelFor(bx, [=] AMREX_GPU_DEVICE (int i, int j, int k) noexcept
-                {
-                    Real rhoinv = 1.0/rho(i,j,k);
-                    Real ft = 0.5 * (tra_o(i,j,k) + tra_n(i,j,k));
->>>>>>> afee8567
 
         if (m_use_boussinesq) {
             // This uses a Boussinesq approximation where the buoyancy depends on
             //      first tracer rather than density
-            Array4<Real const> const& tra = tracer.const_array(mfi);
+            Array4<Real const> const& tra_o = tracer_old.const_array(mfi);
+            Array4<Real const> const& tra_n = tracer_new.const_array(mfi);
+
             amrex::ParallelFor(bx, [=] AMREX_GPU_DEVICE (int i, int j, int k) noexcept
             {
-                Real rhoinv = 1.0/rho(i,j,k);
-                Real ft = thermalExpansionCoeff*(T0-tra(i,j,k));
+                const Real rhoinv = 1.0/rho(i,j,k);
+                const Real tra =  0.5 * (tra_o(i,j,k) + tra_n(i,j,k));
+                const Real ft = thermalExpansionCoeff*(T0-tra);
                 vel_f(i,j,k,0) = -gradp(i,j,k,0)*rhoinv + l_gravity[0] * ft;
                 vel_f(i,j,k,1) = -gradp(i,j,k,1)*rhoinv + l_gravity[1] * ft;
                 vel_f(i,j,k,2) = -gradp(i,j,k,2)*rhoinv + l_gravity[2] * ft;
@@ -115,7 +100,7 @@
         } else {
             amrex::ParallelFor(bx, [=] AMREX_GPU_DEVICE (int i, int j, int k) noexcept
             {
-                Real rhoinv = 1.0/rho(i,j,k);
+                const Real rhoinv = 1.0/rho(i,j,k);
                 vel_f(i,j,k,0) = -(gradp(i,j,k,0)+l_gp0[0])*rhoinv + l_gravity[0];
                 vel_f(i,j,k,1) = -(gradp(i,j,k,1)+l_gp0[1])*rhoinv + l_gravity[1];
                 vel_f(i,j,k,2) = -(gradp(i,j,k,2)+l_gp0[2])*rhoinv + l_gravity[2];
