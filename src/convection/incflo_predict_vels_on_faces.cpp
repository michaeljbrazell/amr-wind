--- conflicted
+++ resolved
@@ -191,12 +191,7 @@
                  }
              });
              
-<<<<<<< HEAD
-             Gpu::synchronize();
-
 #ifdef AMREX_USE_EB
-=======
->>>>>>> 0781cf30
           // Cut cells in this FAB
           } else {
 
